// The MIT License
//
// Copyright (c) 2020 Temporal Technologies Inc.  All rights reserved.
//
// Copyright (c) 2020 Uber Technologies, Inc.
//
// Permission is hereby granted, free of charge, to any person obtaining a copy
// of this software and associated documentation files (the "Software"), to deal
// in the Software without restriction, including without limitation the rights
// to use, copy, modify, merge, publish, distribute, sublicense, and/or sell
// copies of the Software, and to permit persons to whom the Software is
// furnished to do so, subject to the following conditions:
//
// The above copyright notice and this permission notice shall be included in
// all copies or substantial portions of the Software.
//
// THE SOFTWARE IS PROVIDED "AS IS", WITHOUT WARRANTY OF ANY KIND, EXPRESS OR
// IMPLIED, INCLUDING BUT NOT LIMITED TO THE WARRANTIES OF MERCHANTABILITY,
// FITNESS FOR A PARTICULAR PURPOSE AND NONINFRINGEMENT. IN NO EVENT SHALL THE
// AUTHORS OR COPYRIGHT HOLDERS BE LIABLE FOR ANY CLAIM, DAMAGES OR OTHER
// LIABILITY, WHETHER IN AN ACTION OF CONTRACT, TORT OR OTHERWISE, ARISING FROM,
// OUT OF OR IN CONNECTION WITH THE SOFTWARE OR THE USE OR OTHER DEALINGS IN
// THE SOFTWARE.

package membership

import (
	"fmt"
	"net"
	"strconv"
	"strings"
	"sync/atomic"
	"time"

	"github.com/temporalio/temporal/common/primitives"

	"github.com/pborman/uuid"

	"github.com/temporalio/temporal/common/persistence"

	"github.com/temporalio/temporal/common"
	"github.com/temporalio/temporal/common/log"
	"github.com/temporalio/temporal/common/log/tag"
)

const (
	upsertMembershipRecordExpiryDefault = time.Hour * 48
	healthyHostLastHeartbeatCutoff      = time.Minute * 5
)

type ringpopMonitor struct {
	status int32

	serviceName               string
	services                  map[string]int
	rp                        *RingPop
	rings                     map[string]*ringpopServiceResolver
	logger                    log.Logger
	metadataManager           persistence.ClusterMetadataManager
	broadcastHostPortResolver func() (string, error)
	hostID                    uuid.UUID
}

var _ Monitor = (*ringpopMonitor)(nil)

// NewRingpopMonitor returns a ringpop-based membership monitor
func NewRingpopMonitor(
	serviceName string,
	services map[string]int,
	rp *RingPop,
	logger log.Logger,
	metadataManager persistence.ClusterMetadataManager,
	broadcastHostPortResolver func() (string, error),
) Monitor {

	rpo := &ringpopMonitor{
		broadcastHostPortResolver: broadcastHostPortResolver,
		metadataManager:           metadataManager,
		status:                    common.DaemonStatusInitialized,
		serviceName:               serviceName,
		services:                  services,
		rp:                        rp,
		logger:                    logger,
		rings:                     make(map[string]*ringpopServiceResolver),
		hostID:                    uuid.NewUUID(),
	}
	for service, port := range services {
		rpo.rings[service] = newRingpopServiceResolver(service, port, rp, logger)
	}
	return rpo
}

func (rpo *ringpopMonitor) Start() {
	if !atomic.CompareAndSwapInt32(
		&rpo.status,
		common.DaemonStatusInitialized,
		common.DaemonStatusStarted,
	) {
		return
	}

	broadcastAddress, err := rpo.broadcastHostPortResolver()
	if err != nil {
		rpo.logger.Fatal("unable to resolve broadcast address", tag.Error(err))
	}

	// TODO - Note this presents a small race condition as we write our identity before we bootstrap ringpop.
	// This is a current limitation of the current structure of the ringpop library as
	// we must know our seed nodes before bootsrapping
	bootstrapHostPorts, err := rpo.startHeartbeatAndFetchBootstrapHosts(broadcastAddress)
	if err != nil {
		rpo.logger.Fatal("unable to initialize membership heartbeats", tag.Error(err))
	}

	rpo.rp.Start(bootstrapHostPorts)

	labels, err := rpo.rp.Labels()
	if err != nil {
		rpo.logger.Fatal("unable to get ring pop labels", tag.Error(err))
	}

	if err = labels.Set(RoleKey, rpo.serviceName); err != nil {
		rpo.logger.Fatal("unable to set ring pop labels", tag.Error(err))
	}

	for _, ring := range rpo.rings {
		ring.Start()
	}
}

func serviceNameToServiceTypeEnum(name string) (persistence.ServiceType, error) {
	switch name {
	case primitives.FrontendService:
		return persistence.Frontend, nil
	case primitives.HistoryService:
		return persistence.History, nil
	case primitives.MatchingService:
		return persistence.Matching, nil
	case primitives.WorkerService:
		return persistence.Worker, nil
	default:
		return persistence.All, fmt.Errorf("unable to parse servicename '%s'", name)
	}
}

func (rpo *ringpopMonitor) upsertMyMembership(request *persistence.UpsertClusterMembershipRequest) error {
	err := rpo.metadataManager.UpsertClusterMembership(request)

	if err == nil {
		rpo.logger.Debug("Membership heartbeat upserted successfully",
			tag.Address(request.RPCAddress.String()),
			tag.Port(int(request.RPCPort)),
			tag.HostID(request.HostID.String()))
	}

	return err
}

// SplitHostPortTyped expands upon net.SplitHostPort by providing type parsing.
func SplitHostPortTyped(hostPort string) (net.IP, uint16, error) {
	ipstr, portstr, err := net.SplitHostPort(hostPort)
	if err != nil {
		return nil, 0, err
	}

	broadcastAddress := net.ParseIP(ipstr)
	broadcastPort, err := strconv.ParseUint(portstr, 10, 16)
	if err != nil {
		return nil, 0, err
	}

	return broadcastAddress, uint16(broadcastPort), nil
}

func (rpo *ringpopMonitor) startHeartbeatAndFetchBootstrapHosts(broadcastHostport string) ([]string, error) {
	// Start by cleaning up expired records to avoid growth
	err := rpo.metadataManager.PruneClusterMembership(&persistence.PruneClusterMembershipRequest{MaxRecordsPruned: 10})

	sessionStarted := time.Now().UTC()

	// Parse and validate broadcast hostport
	broadcastAddress, broadcastPort, err := SplitHostPortTyped(broadcastHostport)
	if err != nil {
		return nil, err
	}

	// Parse and validate existing service name
	role, err := serviceNameToServiceTypeEnum(rpo.serviceName)
	if err != nil {
		return nil, err
	}

	req := &persistence.UpsertClusterMembershipRequest{
		Role:         role,
		RPCAddress:   broadcastAddress,
		RPCPort:      broadcastPort,
		SessionStart: sessionStarted,
		RecordExpiry: upsertMembershipRecordExpiryDefault,
		HostID:       rpo.hostID,
	}

	// Upsert before fetching bootstrap hosts.
	// This makes us discoverable by other Temporal cluster members
	// Expire in 48 hours to allow for inspection of table by humans for debug scenarios.
	// For bootstrapping, we filter to a much shorter duration on the
	// read side by filtering on the last time a heartbeat was seen.
	err = rpo.upsertMyMembership(req)

	if err == nil {
		rpo.logger.Info("Membership heartbeat upserted successfully",
			tag.Address(broadcastAddress.String()),
			tag.Port(int(broadcastPort)),
			tag.HostID(rpo.hostID.String()))
	}

	if err != nil {
		return nil, err
	}

	bootstrapHostPorts, err := fetchCurrentBootstrapHostports(rpo.metadataManager)
	if err != nil {
		return nil, err
	}

	rpo.startHeartbeatUpsertLoop(req)
	return bootstrapHostPorts, err
}

func fetchCurrentBootstrapHostports(manager persistence.ClusterMetadataManager) ([]string, error) {
	pageSize := 1000
	set := make(map[string]struct{})

	var nextPageToken []byte

	for {
		// Get active hosts in last 5 minutes - Limit page size to 1000.
		resp, err := manager.GetClusterMembers(
			&persistence.GetClusterMembersRequest{
				LastHeartbeatWithin: healthyHostLastHeartbeatCutoff,
				PageSize:            pageSize,
				NextPageToken:       nextPageToken,
			})

		if err != nil {
			return nil, err
		}

		// Dedupe on hostport
		for _, host := range resp.ActiveMembers {
			set[net.JoinHostPort(host.RPCAddress.String(), strconv.Itoa(int(host.RPCPort)))] = struct{}{}
		}

		// Stop iterating once we have either 500 unique ip:port combos or there is no more results.
		if nextPageToken == nil || len(set) >= 500 {
			bootstrapHostPorts := make([]string, 0, len(set))
			for k := range set {
				bootstrapHostPorts = append(bootstrapHostPorts, k)
			}
			return bootstrapHostPorts, nil
		}

	}
}

func (rpo *ringpopMonitor) startHeartbeatUpsertLoop(request *persistence.UpsertClusterMembershipRequest) {
	loopUpsertMembership := func() {
		for {
			err := rpo.upsertMyMembership(request)

			if err != nil {
				rpo.logger.Error("Membership upsert failed.", tag.Error(err))
			}

			time.Sleep(time.Second * 30)
		}
	}

	go loopUpsertMembership()
}

func (rpo *ringpopMonitor) Stop() {
	if !atomic.CompareAndSwapInt32(
		&rpo.status,
		common.DaemonStatusStarted,
		common.DaemonStatusStopped,
	) {
		return
	}

	for _, ring := range rpo.rings {
		ring.Stop()
	}

	rpo.rp.Stop()
}

// WhoAmI returns the address (host:port) and labels for a service
// Ringpop implementation of WhoAmI return the address used by ringpop listener.
// This is different from service address as we register ringpop handlers on a separate port.
// For this reason we need to lookup the port for the service and replace ringpop port with service port before
// returning HostInfo back.
func (rpo *ringpopMonitor) WhoAmI() (*HostInfo, error) {
	address, err := rpo.rp.WhoAmI()
	if err != nil {
		return nil, err
	}
	labels, err := rpo.rp.Labels()
	if err != nil {
		return nil, err
	}

	servicePort, ok := rpo.services[rpo.serviceName]
	if !ok {
		return nil, ErrUnknownService
	}

	serviceAddress, err := replaceServicePort(address, servicePort)
	if err != nil {
		return nil, err
	}
	return NewHostInfo(serviceAddress, labels.AsMap()), nil
}

func (rpo *ringpopMonitor) EvictSelf() error {
	return rpo.rp.SelfEvict()
}

func (rpo *ringpopMonitor) GetResolver(service string) (ServiceResolver, error) {
	ring, found := rpo.rings[service]
	if !found {
		return nil, ErrUnknownService
	}
	return ring, nil
}

func (rpo *ringpopMonitor) Lookup(service string, key string) (*HostInfo, error) {
	ring, err := rpo.GetResolver(service)
	if err != nil {
		return nil, err
	}
	return ring.Lookup(key)
}

func (rpo *ringpopMonitor) AddListener(service string, name string, notifyChannel chan<- *ChangedEvent) error {
	ring, err := rpo.GetResolver(service)
	if err != nil {
		return err
	}
	return ring.AddListener(name, notifyChannel)
}

func (rpo *ringpopMonitor) RemoveListener(service string, name string) error {
	ring, err := rpo.GetResolver(service)
	if err != nil {
		return err
	}
	return ring.RemoveListener(name)
}

func (rpo *ringpopMonitor) GetReachableMembers() ([]string, error) {
	return rpo.rp.GetReachableMembers()
}

<<<<<<< HEAD
func replaceServicePort(address string, servicePort int) (string, error) {
	parts := strings.Split(address, ":")
	if len(parts) != 2 {
		return "", ErrIncorrectAddressFormat
	}

	return fmt.Sprintf("%s:%v", parts[0], servicePort), nil
=======
func (rpo *ringpopMonitor) GetMemberCount(service string) (int, error) {
	ring, err := rpo.GetResolver(service)
	if err != nil {
		return 0, err
	}
	return ring.MemberCount(), nil
>>>>>>> 651a26b2
}<|MERGE_RESOLUTION|>--- conflicted
+++ resolved
@@ -361,7 +361,14 @@
 	return rpo.rp.GetReachableMembers()
 }
 
-<<<<<<< HEAD
+func (rpo *ringpopMonitor) GetMemberCount(service string) (int, error) {
+	ring, err := rpo.GetResolver(service)
+	if err != nil {
+		return 0, err
+	}
+	return ring.MemberCount(), nil
+}
+
 func replaceServicePort(address string, servicePort int) (string, error) {
 	parts := strings.Split(address, ":")
 	if len(parts) != 2 {
@@ -369,12 +376,4 @@
 	}
 
 	return fmt.Sprintf("%s:%v", parts[0], servicePort), nil
-=======
-func (rpo *ringpopMonitor) GetMemberCount(service string) (int, error) {
-	ring, err := rpo.GetResolver(service)
-	if err != nil {
-		return 0, err
-	}
-	return ring.MemberCount(), nil
->>>>>>> 651a26b2
 }