--- conflicted
+++ resolved
@@ -4,8 +4,11 @@
 	"math"
 	"sync"
 	"time"
+	"time"
 
 	enumspb "go.temporal.io/api/enums/v1"
+	"go.temporal.io/server/common/cache"
+	"go.temporal.io/server/common/clock"
 	"go.temporal.io/server/common/cache"
 	"go.temporal.io/server/common/clock"
 	"go.temporal.io/server/common/quotas"
@@ -31,7 +34,26 @@
 
 		// Derived from the above sources.
 		effectiveRPS    float64                 // Min of api/worker set RPS and system defaults. Always reflects the per-partition wise task queue RPS.
+		// Dependencies
+		userDataManager userDataManager       // User data manager to fetch user data for task queue configurations.
+		config          *taskQueueConfig      // Dynamic configuration for task queues set by system.
+		taskQueueType   enumspb.TaskQueueType // Task queue type
+		timeSource      clock.TimeSource
+
+		// Sources of the effective RPS.
+		workerRPS                   *float64 // RPS set by worker at the time of polling, if available.
+		apiConfigRPS                *float64 // RPS set via API, if available.
+		fairnessKeyRateLimitDefault *float64 // per-partition fairnessKeyRateLimitDefault set via API, if available
+		adminNsRate                 float64
+		adminTqRate                 float64
+		numReadPartitions           int
+
+		// Derived from the above sources.
+		effectiveRPS    float64                 // Min of api/worker set RPS and system defaults. Always reflects the per-partition wise task queue RPS.
 		systemRPS       float64                 // Min of partition level dispatch rates times the number of read partitions.
+		rateLimitSource enumspb.RateLimitSource // Source of the rate limit, can be set via API, worker or system default.
+		// Derived from the `defaultTaskDispatchRPS`.
+		// dynamicRateBurst is the dynamic rate & burst for rate limiter
 		rateLimitSource enumspb.RateLimitSource // Source of the rate limit, can be set via API, worker or system default.
 		// Derived from the `defaultTaskDispatchRPS`.
 		// dynamicRateBurst is the dynamic rate & burst for rate limiter
@@ -50,11 +72,7 @@
 		// reading. We'll handle that situation better in the future.
 		perKeyLimit     simpleLimiterParams
 		perKeyReady     cache.Cache
-<<<<<<< HEAD
-		perKeyOverrides fairnessWeightOverrides
-=======
 		perKeyOverrides fairnessWeightOverrides // TODO(fairness): get this from config
->>>>>>> 251e20a5
 		cancels         []func()
 	}
 )
@@ -75,6 +93,8 @@
 		userDataManager: userDataManager,
 		config:          config,
 		taskQueueType:   taskQueueType,
+		perKeyReady:     cache.New(config.FairnessKeyRateLimitCacheSize(), nil),
+		timeSource:      clock.NewRealTimeSource(),
 		perKeyReady:     cache.New(config.FairnessKeyRateLimitCacheSize(), nil),
 		timeSource:      clock.NewRealTimeSource(),
 	}
@@ -92,18 +112,32 @@
 	r.cancels = append(r.cancels, cancel)
 	r.adminTqRate, cancel = config.AdminNamespaceTaskQueueToPartitionRateSub(r.setAdminTqRate)
 	r.cancels = append(r.cancels, cancel)
-<<<<<<< HEAD
-	// r.numReadPartitions, cancel = config.NumReadPartitionsSub(r.setNumReadPartitions)
-	// r.cancels = append(r.cancels, cancel)
-	r.numReadPartitions = config.NumReadPartitions()
-=======
 	r.numReadPartitions, cancel = config.NumReadPartitionsSub(r.setNumReadPartitions)
 	r.cancels = append(r.cancels, cancel)
->>>>>>> 251e20a5
 	r.computeEffectiveRPSAndSource()
 	return r
 }
 
+func (r *rateLimitManager) setAdminNsRate(rps float64) {
+	r.mu.Lock()
+	defer r.mu.Unlock()
+	r.adminNsRate = rps
+	r.computeAndApplyRateLimitLocked()
+}
+
+func (r *rateLimitManager) setAdminTqRate(rps float64) {
+	r.mu.Lock()
+	defer r.mu.Unlock()
+	r.adminTqRate = rps
+	r.computeAndApplyRateLimitLocked()
+}
+
+func (r *rateLimitManager) setNumReadPartitions(val int) {
+	r.mu.Lock()
+	defer r.mu.Unlock()
+	// Defaulting to 1 partition if misconfigured
+	r.numReadPartitions = max(val, 1)
+	r.computeAndApplyRateLimitLocked()
 func (r *rateLimitManager) setAdminNsRate(rps float64) {
 	r.mu.Lock()
 	defer r.mu.Unlock()
@@ -147,12 +181,17 @@
 		r.adminNsRate,
 		r.adminTqRate,
 	)
+		r.adminNsRate,
+		r.adminTqRate,
+	)
 	r.systemRPS = systemRPS
 	switch {
 	case r.apiConfigRPS != nil:
 		effectiveRPS = *r.apiConfigRPS / float64(r.numReadPartitions)
+		effectiveRPS = *r.apiConfigRPS / float64(r.numReadPartitions)
 		rateLimitSource = enumspb.RATE_LIMIT_SOURCE_API
 	case r.workerRPS != nil:
+		effectiveRPS = *r.workerRPS / float64(r.numReadPartitions)
 		effectiveRPS = *r.workerRPS / float64(r.numReadPartitions)
 		rateLimitSource = enumspb.RATE_LIMIT_SOURCE_WORKER
 	}
@@ -179,7 +218,22 @@
 	r.updatePerKeySimpleRateLimitLocked(defaultBurstDuration)
 }
 
+func (r *rateLimitManager) computeAndApplyRateLimitLocked() {
+	oldRPS := r.effectiveRPS
+	r.computeEffectiveRPSAndSourceLocked()
+	newRPS := r.effectiveRPS
+	// If the effective RPS has changed, we need to update the rate limiters.
+	if oldRPS != newRPS {
+		r.updateRatelimitLocked()
+		r.updateSimpleRateLimitLocked(defaultBurstDuration)
+	}
+	// Internally, checks if the per-key rate limit has changed and updates it accordingly.
+	r.updatePerKeySimpleRateLimitLocked(defaultBurstDuration)
+}
+
 // Lazy injection of poll metadata.
+// Called whenever a new poll request comes in.
+// This allows the rate limit manager to adjust its rate limits based on any updates right before polling happens.
 // Called whenever a new poll request comes in.
 // This allows the rate limit manager to adjust its rate limits based on any updates right before polling happens.
 func (r *rateLimitManager) InjectWorkerRPS(meta *pollMetadata) {
@@ -194,6 +248,7 @@
 	}
 	r.workerRPS = rps
 	r.computeAndApplyRateLimitLocked()
+	r.computeAndApplyRateLimitLocked()
 }
 
 // Return the effective RPS and its source together.
@@ -203,6 +258,7 @@
 	r.mu.Lock()
 	defer r.mu.Unlock()
 	return r.effectiveRPS * float64(r.numReadPartitions), r.rateLimitSource
+	return r.effectiveRPS * float64(r.numReadPartitions), r.rateLimitSource
 }
 
 func (r *rateLimitManager) GetRateLimiter() quotas.RateLimiter {
@@ -217,9 +273,13 @@
 	// Fetch the latest user data and update the API-configured RPS.
 	r.trySetRPSFromUserDataLocked()
 	r.computeAndApplyRateLimitLocked()
+	// Fetch the latest user data and update the API-configured RPS.
+	r.trySetRPSFromUserDataLocked()
+	r.computeAndApplyRateLimitLocked()
 }
 
 // trySetRPSFromUserDataLocked sets the apiConfigRPS from user data.
+// Called exclusively in response to updates in user data.
 // Called exclusively in response to updates in user data.
 func (r *rateLimitManager) trySetRPSFromUserDataLocked() {
 	userData, _, err := r.userDataManager.GetUserData()
@@ -229,6 +289,8 @@
 	config := userData.GetData().GetPerType()[int32(r.taskQueueType)].GetConfig()
 	// If rate limit is an empty message, it means rate limit could have been unset via API.
 	// In this case, the apiConfigRPS will need to be unset.
+	queueRateLimit := config.GetQueueRateLimit()
+	if queueRateLimit.GetRateLimit() == nil {
 	queueRateLimit := config.GetQueueRateLimit()
 	if queueRateLimit.GetRateLimit() == nil {
 		r.apiConfigRPS = nil
@@ -244,16 +306,23 @@
 		val := float64(fairnessKeyRateLimitDefault.GetRateLimit().GetRequestsPerSecond()) / float64(r.numReadPartitions)
 		r.fairnessKeyRateLimitDefault = &val
 	}
-<<<<<<< HEAD
 	fairnessWeightOverrides := config.GetFairnessWeightOverrides()
 	r.perKeyOverrides = fairnessWeightOverrides
-=======
->>>>>>> 251e20a5
-}
-
+}
+
+// updateRatelimitLocked checks and updates the overall queue rate limit if changed.
 // updateRatelimitLocked checks and updates the overall queue rate limit if changed.
 func (r *rateLimitManager) updateRatelimitLocked() {
 	newRPS := r.effectiveRPS
+	// If the effective RPS is zero, we set the burst to zero as well.
+	// This prevents any initial tasks from executing immediately.
+	// Allows pausing of the task queue by setting the RPS to zero.
+	var burst int
+	if newRPS != 0 {
+		// If the effective RPS is non-zero, we can set a burst based on the effective RPS.
+		burst = max(int(math.Ceil(newRPS)), r.config.MinTaskThrottlingBurstSize())
+	}
+	r.dynamicRateBurst.SetRPS(newRPS)
 	// If the effective RPS is zero, we set the burst to zero as well.
 	// This prevents any initial tasks from executing immediately.
 	// Allows pausing of the task queue by setting the RPS to zero.
@@ -374,7 +443,6 @@
 	for _, cancel := range r.cancels {
 		cancel()
 	}
-<<<<<<< HEAD
 }
 
 // GetFairnessWeightOverrides returns the current fairness weight overrides.
@@ -382,6 +450,4 @@
 	r.mu.Lock()
 	defer r.mu.Unlock()
 	return r.perKeyOverrides
-=======
->>>>>>> 251e20a5
 }