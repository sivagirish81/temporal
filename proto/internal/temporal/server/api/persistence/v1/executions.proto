--- conflicted
+++ resolved
@@ -258,20 +258,18 @@
 
     repeated StateMachineTombstoneBatch sub_state_machine_tombstone_batches = 95;
 
-<<<<<<< HEAD
     // The workflow has been reset.
     bool workflow_was_reset = 96;
 
     // Reset Run ID points to the new nun when this execution is reset. If the execution is reset multiple times, it points to the latest run.
     string reset_run_id = 97;
-=======
+
     // When present, it means the workflow execution is versioned, or is transitioning from
     // unversioned workers to versioned ones.
     // Note: Deployment objects inside versioning info are immutable, never change their fields.
     // (-- api-linter: core::0203::immutable=disabled
     //     aip.dev/not-precedent: field_behavior annotation is not yet used in this repo --)
-    temporal.api.workflow.v1.WorkflowExecutionVersioningInfo versioning_info = 96;
->>>>>>> ba07427e
+    temporal.api.workflow.v1.WorkflowExecutionVersioningInfo versioning_info = 98;
 }
 
 message ExecutionStats {
@@ -498,7 +496,6 @@
 
     // The first time the activity was scheduled.
     google.protobuf.Timestamp first_scheduled_time = 39;
-<<<<<<< HEAD
     // The last time an activity attempt completion was recorded by the server.
     google.protobuf.Timestamp last_attempt_complete_time = 40;
 
@@ -512,12 +509,10 @@
     // Iw will not be scheduled, timer tasks will not be processed, etc.
     // Note: it still can be cancelled/completed.
     bool  paused = 42;
-=======
 
     // The deployment this activity was dispatched to most recently. Present only if the activity
     // was dispatched to a versioned worker.
-    temporal.api.deployment.v1.Deployment last_started_deployment = 40;
->>>>>>> ba07427e
+    temporal.api.deployment.v1.Deployment last_started_deployment = 43;
 }
 
 // timer_map column
