--- conflicted
+++ resolved
@@ -67,14 +67,11 @@
     // (parent/previous) will set the initial version stamp of this workflow.
     // Deprecated. use `inherited_build_id`
     temporal.api.common.v1.WorkerVersionStamp source_version_stamp = 10;
-<<<<<<< HEAD
     // The root execution info of the new workflow.
     // For top-level workflows (ie., without parent), this field must be nil.
     temporal.server.api.workflow.v1.RootExecutionInfo root_execution_info = 11;
-=======
     // inherited build ID from parent/previous execution
-    string inherited_build_id = 11;
->>>>>>> 4da7e4c9
+    string inherited_build_id = 12;
 }
 
 message StartWorkflowExecutionResponse {
